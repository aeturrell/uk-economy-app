--- conflicted
+++ resolved
@@ -7,12 +7,9 @@
 import plotly.express as px
 from pathlib import Path
 from functools import lru_cache
-<<<<<<< HEAD
 import statsmodels.formula.api as smf
-=======
 from datetime import datetime
 import pandasdmx as pdmx
->>>>>>> 3f6fa5a6
 
 plt.style.use(
     "https://github.com/aeturrell/coding-for-economists/raw/main/plot_style.txt"
@@ -35,9 +32,6 @@
     return hdf
 
 
-<<<<<<< HEAD
-@st.cache
-=======
 def get_uk_regional_gdp():
     # current year
     latest_year = datetime.now().year - 1    
@@ -54,7 +48,7 @@
     df.head()
 
 
->>>>>>> 3f6fa5a6
+@st.cache
 def ons_blue_book_data(code):
     data = grab_ONS_time_series_data("BB", code)
     xf = pd.DataFrame(pd.json_normalize(data["years"]))
@@ -155,28 +149,7 @@
     st.write(graph)
 
 
-<<<<<<< HEAD
 def plot_indices_of_output():
-=======
-def main():
-    """ Func description
-    """
-    r'''
-    # The UK economy in charts
-
-    This dashboard provides an overview of the UK economy.
-    This is written in ```markdown``` and is latex friendly.
-    Here is the equation to predict:
-    $$y = 3x\sin\left(\frac{\pi}{20}\right) + \varepsilon$$;
-    ML model is re-run in real-time as no. of samples changes (test set is 20%
-    of full datasets).
-
-    ## Output
-
-    ### Indices of Production, Construction, and Services
-
-    '''
->>>>>>> 3f6fa5a6
     # Grab the three UK time series
     indices_dicts = {"Production": "L2KQ", "Construction": "L2N8", "Services": "L2NC"}
     df = pd.DataFrame()
@@ -184,7 +157,6 @@
         xf, x_text = ons_qna_data("QNA", value)
         xf["Name"] = key
         df = pd.concat([df, xf], axis=0)
-<<<<<<< HEAD
 
     graph = (
         alt.Chart(df)
@@ -204,40 +176,6 @@
     )
     st.write(graph)
 
-=======
-    # Construct the charts
-    graph = alt.Chart(df).mark_line(strokeWidth=4).encode(
-        x=alt.X('date:T'),
-        y='value:Q',
-        color=alt.Color('Name:N', legend=None),
-        tooltip=['value']
-    ).properties(
-        width=200,
-        height=200,
-    ).facet(
-        column='Name:N'
-    ).interactive()
-    st.write(graph)
-
-    # UK Blue Book breakdown of GDP
-    text_for_GDP = r"""
-    ### GDP by output
-    This is output according to the ONS' Blue Book. Click on any component to see more details of that component.
-    """
-    st.write(text_for_GDP)
-
-    df = px.data.gapminder().query("year == 2007")
-    df = ons_get_gdp_output_with_breakdown()
-    fig = px.treemap(df, path=[px.Constant("GDP (£m, current prices)"), 0, 1, 2, 3], values='value',
-                    hover_data=["title"],
-                    color_discrete_sequence=px.colors.qualitative.Bold
-                    )
-    fig.update_layout(margin = dict(t=50, l=25, r=25, b=25))
-    st.write(fig)
-
-    # UK regional GVA
-    uk_nuts1_gva = pd.read_csv(os.path.join('data', 'nuts1_gva_2016.csv'))
->>>>>>> 3f6fa5a6
 
 def plot_labour_market_indicators():
     # The labour market. TODO change to monthly LMS (series codes are same)
@@ -268,7 +206,6 @@
     )
     st.write(graph_lms)
 
-<<<<<<< HEAD
 
 def plot_beveridge_curve():
     indices_dicts_lms = {"Vacancies": "AP2Y", "Unemployment": "MGSX", "Active": "LF2K"}
@@ -447,8 +384,6 @@
     """)
     plot_phillips_curve()
 
-=======
->>>>>>> 3f6fa5a6
 
 if __name__ == "__main__":
     main()